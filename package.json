--- conflicted
+++ resolved
@@ -18,12 +18,8 @@
   "license": "MIT",
   "author": "Phaser Studio <support@phaser.io> (https://phaser.io)",
   "type": "module",
-<<<<<<< HEAD
   "types": "types",
-  "main": "src/main-prod.js",
-=======
   "main": "dist/PhaserBox2D.js",
->>>>>>> bf7e088a
   "scripts": {
     "docs": "node docs.mjs",
     "dev": "node overwatch/index.mjs",
