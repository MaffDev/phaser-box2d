# Phaser Box2D Change Log

<<<<<<< HEAD
## Next - Unreleased

* `b2Body_GetInertiaTensor` -> `b2Body_GetRotationalInertia`
* `b2DistanceJoint_GetHertz` -> `b2DistanceJoint_GetSpringHertz`
* `b2DistanceJoint_GetDampingRatio` -> `b2DistanceJoint_GetSpringDampingRatio
* `b2MakeOffsetBox`: make last argument required and a `b2Rot` rather than an `angle`
* update box2d version returned by `b2GetVersion`: `3.0.0` -> `3.1.0`



=======
## Version 1.2.0 - January 8th 2025

* Sensor shapes now always generate events when created
>>>>>>> f564d911

## Version 1.1.0 - December 30th 2024

* The `b2CastOutput` function now takes two `b2Vec` instances, `rayPoint` and `rayNormal`. These are now passed in from locally cached values where-ever `b2ShapeCast` is called. This prevents a crash when `b2TransformPoint` is called on the `output.point` which was previously null.
* Renamed smooth segment to chain segment as per #783 (https://github.com/erincatto/box2d/pull/783)
    * `b2CollideSmoothSegmentAndPolygon` -> `b2CollideChainSegmentAndPolygon`
    * `b2CollideSmoothSegmentAndCapsule` -> `b2CollideChainSegmentAndCapsule`
    * `b2CollideSmoothSegmentAndCircle` -> `b2CollideChainSegmentAndCircle`
    * `b2SmoothSegment` -> `b2ChainSegment`
    * `b2Shape.smoothSegment` -> `b2Shape.chainSegment` and the type has changed from `b2SmoothSegment` to `b2ChainSegment`
    * `b2_smoothSegmentShape` -> `b2_chainSegmentShape`
    ` `b2Shape_GetSmoothSegment` -> `b2Shape_GetChainSegment`
* Fix for skipped shape in ray cast callback (returning -1) (https://github.com/erincatto/box2d/commit/bcc834bc1dd07b2387aca5fa4cbbb34f612a2e72)
* Removed unused automatic mass functions:
    * `b2Body_SetAutomaticMass` function removed
    * `b2Body_GetAutomaticMass` function removed
    * `b2Body.automaticMass` property renamed to `b2Body.updateBodyMass`
* `b2_huge` renamed to `B2_HUGE`
* `b2_maxWorlds` renamed to `B2_MAX_WORLDS`
* `b2_maxRotation` renamed to `B2_MAX_ROTATION`
* `b2_pi` renamed to `B2_PI`
* `b2_defaultMaskBits` renamed to `B2_DEFAULT_MASK_BITS`
* `b2_maxPolygonVertices` renamed to `B2_MAX_POLYGON_VERTICES`
* `b2_defaultCategoryBits` renamed to `B2_DEFAULT_CATEGORY_BITS`
* `b2_treeStackSize` renamed to `B2_TREE_STACK_SIZE`

## Box2D Upstream Checklist

✔️ = The upstream commit is 100% integrated  
🔎 = The upstream commit hasn't yet been looked at  
💻 = The upstream commit has been partially integrated  

When converting a commit it's at your discretion if you want to include the asserts and/or comments from upstream. In some cases, they can be useful (which is why they're in some areas of the current code), but they're computationally expensive for testing. The production build strips them out, the dev build does not.

We're happy to consider a commit as fully completed even if it has asserts or comments not moved over. Matching the API 1:1 is more important.

| Status | Commit | Description | Details |
| ------ | ------ | ----------- | ------- |
| ✔️ | [ec0e21c](https://github.com/erincatto/box2d/commit/ec0e21c8a3810228854230984aa0cbf73790e203) | Update to Version 3 (#769) | The base library is built from this release |
| ✔️ | [8e7a17c](https://github.com/erincatto/box2d/commit/8e7a17c5c942dbf2fdea8b9d09983410dcc0429d) | Update README.md | Done |
| ✔️ | [2b880d1](https://github.com/erincatto/box2d/commit/2b880d1264f1493f50bee3906b7d48ecdae4fc6e) | Fix null being passed to memcpy (#770) | Done |
| ✔️ | [0e333ff](https://github.com/erincatto/box2d/commit/0e333fff0669afac5d9416e21f22adccada11755) | Custom SSE2 and Neon (#772) | Done |
| 🔎 | [9314f30](https://github.com/erincatto/box2d/commit/9314f303a7cdd6171f7ae06cd1bbf110efffe3cc) | Cross platform determinism (#773) | Pending |
| ✔️ | [5fdbbc8](https://github.com/erincatto/box2d/commit/5fdbbc815684421513faebee10e20aad6e8b6365) | Misc Issues (#783) | Done |
| ✔️ | [e6cbbfc](https://github.com/erincatto/box2d/commit/e6cbbfc85eb781f36dbcea316c355fb4748dabff) | Linux gcc fixes (#784) | Done |
| 🔎 | [d323a0e](https://github.com/erincatto/box2d/commit/d323a0e7cebb8bdcd63ebc600107b577225c521f) | Cross platform random numbers for samples (#785) | TODO: b2Shape_RayCast now uses b2RayCastInput |
| 🔎 | [c69eee4](https://github.com/erincatto/box2d/commit/c69eee4b2f76a19d8b556c92fcd64c742879fc52) | Update AMD benchmarks (#787) | TODO: IsSleepingEnabled |
| 🔎 | [c56a76d](https://github.com/erincatto/box2d/commit/c56a76daa50726d2e47aad6bb648473ee14d822e) | Array refactor (#796) | Pending |
| 🔎 | [df7373c](https://github.com/erincatto/box2d/commit/df7373c08a41b7a4ba6edd5d4be200675a948176) | New capsule collider (#804) | Pending |
| 🔎 | [67b9835](https://github.com/erincatto/box2d/commit/67b98356074805ffdf43160a18390dd76b6bf550) | Fix missing hit events (#808) | Pending |
| 🔎 | [e7cb9f0](https://github.com/erincatto/box2d/commit/e7cb9f0b80420a865f11c0bbf37c3ebbe31629d2) | Explosion features (#810) | Pending |
| 🔎 | [b864f53](https://github.com/erincatto/box2d/commit/b864f533c3d851d5c7b55fd6fb4bac00466ff854) | Friction and restitution mixing rules (#811) | Pending |
| 🔎 | [a7123be](https://github.com/erincatto/box2d/commit/a7123be5f7ef623700c5a1b790a11c1e3ae01462) | Cast benchmark (#817) | Pending |
| ✔️ | [2dbb681](https://github.com/erincatto/box2d/commit/2dbb6818cb5e69bd3dcd20b7190cdba3844dd4e8) | Removed unused automatic mass (#819) | Done |
| 💻 | [aee18c7](https://github.com/erincatto/box2d/commit/aee18c76a3c4442b18730097b9660f0fe866e6b1) | fix atan2 and add more unit tests (#821) | TODO: b2World_OverlapPoint |
| 🔎 | [87e13e4](https://github.com/erincatto/box2d/commit/87e13e44378afc42598a4f7e8b2d5289982cdda7) | Fixed bug with static shape recreation (#822) | Pending |
| 🔎 | [0f192cd](https://github.com/erincatto/box2d/commit/0f192cdde7b554317d0445f38e2d35b3b7505b09) | Bounding box performance experiments (#829) | Pending |
| 🔎 | [90c2781](https://github.com/erincatto/box2d/commit/90c2781f64775085035655661d5fe6542bf0fbd5) | Event bookend (#837) | Pending |
| 💻 | [a9f2c92](https://github.com/erincatto/box2d/commit/a9f2c92f7af8f5a8e2c9b371044e15c1f8959c45) | Ragdoll benchmark (#838) | TODO: b2Chain_GetFriction |
| 🔎 | [41e067c](https://github.com/erincatto/box2d/commit/41e067c6d11f214a6ef1700361c5f27657575c73) | Fix sensor event order (#840) | Pending |
| 🔎 | [2c939c2](https://github.com/erincatto/box2d/commit/2c939c287bfcffcd9ae12ce34db486f6e0bd17e2) | Faster continuous (#847) | Pending |
| ✔️ | [bcc834b](https://github.com/erincatto/box2d/commit/bcc834bc1dd07b2387aca5fa4cbbb34f612a2e72) | fix for skipped shape in ray cast callback (returning -1) | Pending |
| 🔎 | [d1581fb](https://github.com/erincatto/box2d/commit/d1581fb7219616ae48850d3833c8915754e03e9a) | Minor fixes (#852) | Pending |
| 💻 | [f0763ac](https://github.com/erincatto/box2d/commit/f0763aca7d4dfa8f1c19c2c4a9e66fa6e93ea32e) | Timer update (#856) | TODO: b2DynamicTree_RayCast |
| 🔎 | [92dc214](https://github.com/erincatto/box2d/commit/92dc2143211aeb2021842cdb177af78d68b883ac) | Sensor Overlaps (#858) | Pending |
| 🔎 | [f377034](https://github.com/erincatto/box2d/commit/f377034920c42a26cd498c0a0b1b2e9f2b064989) | World API coverage (#859) | Pending |<|MERGE_RESOLUTION|>--- conflicted
+++ resolved
@@ -1,6 +1,5 @@
 # Phaser Box2D Change Log
 
-<<<<<<< HEAD
 ## Next - Unreleased
 
 * `b2Body_GetInertiaTensor` -> `b2Body_GetRotationalInertia`
@@ -10,12 +9,10 @@
 * update box2d version returned by `b2GetVersion`: `3.0.0` -> `3.1.0`
 
 
-
-=======
 ## Version 1.2.0 - January 8th 2025
 
 * Sensor shapes now always generate events when created
->>>>>>> f564d911
+
 
 ## Version 1.1.0 - December 30th 2024
 
